﻿// This is free and unencumbered software released into the public domain.
// For more information, please refer to <http://unlicense.org>

#include <iostream>
#include <chrono>

#include "util.hpp"
#include "gl-api.hpp"
#include "teapot.h"

using namespace tinygizmo;
using namespace minalg;

static inline uint64_t get_local_time_ns()
{
    return std::chrono::duration_cast<std::chrono::nanoseconds>(std::chrono::high_resolution_clock::now().time_since_epoch()).count();
}

const linalg::aliases::float4x4 identity4x4 = { { 1, 0, 0, 0 },{ 0, 1, 0, 0 },{ 0, 0, 1, 0 },{ 0, 0, 0, 1 } };

constexpr const char gizmo_vert[] = R"(#version 330
    layout(location = 0) in vec3 vertex;
    layout(location = 1) in vec3 normal;
    layout(location = 2) in vec4 color;
    out vec4 v_color;
    out vec3 v_world, v_normal;
    uniform mat4 u_mvp;
    void main()
    {
        gl_Position = u_mvp * vec4(vertex.xyz, 1);
        v_color = color;
        v_world = vertex;
        v_normal = normal;
    }
)";

constexpr const char gizmo_frag[] = R"(#version 330
    in vec4 v_color;
    in vec3 v_world, v_normal;
    out vec4 f_color;
    uniform vec3 u_eye;
    void main()
    {
        vec3 light = vec3(1) * max(dot(v_normal, normalize(u_eye - v_world)), 0.5) + 0.25;
        f_color = v_color * vec4(light, 1);
    }
)";

constexpr const char lit_vert[] = R"(#version 330
    uniform mat4 u_modelMatrix;
    uniform mat4 u_viewProj;

    layout(location = 0) in vec3 inPosition;
    layout(location = 1) in vec3 inNormal;

    out vec3 v_position, v_normal;

    void main()
    {
        vec4 worldPos = u_modelMatrix * vec4(inPosition, 1);
        v_position = worldPos.xyz;
        v_normal = normalize((u_modelMatrix * vec4(inNormal,0)).xyz);
        gl_Position = u_viewProj * worldPos;
    }
)";

constexpr const char lit_frag[] = R"(#version 330
    uniform vec3 u_diffuse = vec3(1, 1, 1);
    uniform vec3 u_eye;

    in vec3 v_position;
    in vec3 v_normal;

    out vec4 f_color;
    
    vec3 compute_lighting(vec3 eyeDir, vec3 position, vec3 color)
    {
        vec3 light = vec3(0, 0, 0);
        vec3 lightDir = normalize(position - v_position);
        light += color * u_diffuse * max(dot(v_normal, lightDir), 0);
        vec3 halfDir = normalize(lightDir + eyeDir);
        light += color * u_diffuse * pow(max(dot(v_normal, halfDir), 0), 128);
        return light;
    }

    void main()
    {
        vec3 eyeDir = vec3(0, 1, -2);
        vec3 light = vec3(0, 0, 0);
        light += compute_lighting(eyeDir, vec3(+3, 1, 0), vec3(235.0/255.0, 43.0/255.0, 211.0/255.0));
        light += compute_lighting(eyeDir, vec3(-3, 1, 0), vec3(43.0/255.0, 236.0/255.0, 234.0/255.0));
        f_color = vec4(light + vec3(0.5, 0.5, 0.5), 1.0);
    }
)";

//////////////////////////
//   Main Application   //
//////////////////////////

geometry_mesh make_teapot()
{
    geometry_mesh mesh;
    for (int i = 0; i < 4974; i+=6)
    {
        geometry_vertex v;
        v.position = float3(teapot_vertices[i + 0], teapot_vertices[i + 1], teapot_vertices[i + 2]);
        v.normal = float3(teapot_vertices[i + 3], teapot_vertices[i + 4], teapot_vertices[i + 5]);
        mesh.vertices.push_back(v);
    }
    for (int i = 0; i < 4680; i+=3) mesh.triangles.push_back(uint3(teapot_triangles[i + 0], teapot_triangles[i + 1], teapot_triangles[i + 2]));
    return mesh;
}

void draw_mesh(GlShader & shader, GlMesh & mesh, const linalg::aliases::float3 eye, const linalg::aliases::float4x4 & viewProj, const linalg::aliases::float4x4 & model)
{
    linalg::aliases::float4x4 modelViewProjectionMatrix = mul(viewProj, model);
    shader.bind();
    shader.uniform("u_mvp", modelViewProjectionMatrix);
    shader.uniform("u_eye", eye);
    mesh.draw_elements();
    shader.unbind();
}

void draw_lit_mesh(GlShader & shader, GlMesh & mesh, const linalg::aliases::float3 eye, const linalg::aliases::float4x4 & viewProj, const linalg::aliases::float4x4 & model)
{
    shader.bind();
    shader.uniform("u_viewProj", viewProj);
    shader.uniform("u_modelMatrix", model);
    shader.uniform("u_eye", eye);
    mesh.draw_elements();
    shader.unbind();
}

void upload_mesh(const geometry_mesh & cpu, GlMesh & gpu)
{
    const auto & verts = reinterpret_cast<const std::vector<linalg::aliases::float3> &>(cpu.vertices);
    const auto & tris = reinterpret_cast<const std::vector<linalg::aliases::uint3> &>(cpu.triangles);
    gpu.set_vertices(verts, GL_DYNAMIC_DRAW);
    gpu.set_attribute(0, 3, GL_FLOAT, GL_FALSE, sizeof(geometry_vertex), (GLvoid*) offsetof(geometry_vertex, position));
    gpu.set_attribute(1, 3, GL_FLOAT, GL_FALSE, sizeof(geometry_vertex), (GLvoid*) offsetof(geometry_vertex, normal));
    gpu.set_attribute(2, 4, GL_FLOAT, GL_FALSE, sizeof(geometry_vertex), (GLvoid*) offsetof(geometry_vertex, color));
    gpu.set_elements(tris, GL_DYNAMIC_DRAW);
}

std::unique_ptr<Window> win;

int main(int argc, char * argv[])
{
    bool ml = 0, mr = 0, bf = 0, bl = 0, bb = 0, br = 0;

    camera cam = {};
    cam.yfov = 1.0f;
    cam.near_clip = 0.01f;
    cam.far_clip = 32.0f;
    cam.position = { 0,1.5f,4 };

    gizmo_application_state gizmo_state;
    gizmo_context gizmo_ctx;

    try
    {
        win.reset(new Window(1280, 800, "tiny-gizmo-example-app"));
        glfwSwapInterval(1);
    }
    catch (const std::exception & e)
    {
        std::cout << "Caught GLFW window exception: " << e.what() << std::endl;
    }

    auto windowSize = win->get_window_size();

    GlShader wireframeShader, litShader;
    GlMesh gizmoEditorMesh, teapotMesh;

    wireframeShader = GlShader(gizmo_vert, gizmo_frag);
    litShader = GlShader(lit_vert, lit_frag);

    geometry_mesh teapot = make_teapot();
    upload_mesh(teapot, teapotMesh);

    gizmo_ctx.render = [&](const geometry_mesh & r)
    {
        upload_mesh(r, gizmoEditorMesh);
        draw_mesh(wireframeShader, gizmoEditorMesh, cam.position, cam.get_viewproj_matrix((float) windowSize.x / (float) windowSize.y), identity4x4);
    };

    win->on_key = [&](int key, int action, int mods)
    {
        if (key == GLFW_KEY_LEFT_CONTROL) gizmo_state.hotkey_ctrl = (action != GLFW_RELEASE);
        if (key == GLFW_KEY_L) gizmo_state.hotkey_local = (action != GLFW_RELEASE);
        if (key == GLFW_KEY_T) gizmo_state.hotkey_translate = (action != GLFW_RELEASE);
        if (key == GLFW_KEY_R) gizmo_state.hotkey_rotate = (action != GLFW_RELEASE);
        if (key == GLFW_KEY_S) gizmo_state.hotkey_scale = (action != GLFW_RELEASE);
        if (key == GLFW_KEY_W) bf = (action != GLFW_RELEASE);
        if (key == GLFW_KEY_A) bl = (action != GLFW_RELEASE);
        if (key == GLFW_KEY_S) bb = (action != GLFW_RELEASE);
        if (key == GLFW_KEY_D) br = (action != GLFW_RELEASE);
        if (key == GLFW_KEY_ESCAPE) win->close();
    };

    win->on_mouse_button = [&](int button, int action, int mods)
    {
        if (button == GLFW_MOUSE_BUTTON_LEFT) gizmo_state.mouse_left = (action != GLFW_RELEASE);
        if (button == GLFW_MOUSE_BUTTON_LEFT) ml = (action != GLFW_RELEASE);
        if (button == GLFW_MOUSE_BUTTON_RIGHT) mr = (action != GLFW_RELEASE);
    };

    minalg::float2 lastCursor;
    win->on_cursor_pos = [&](linalg::aliases::float2 position)
    {
        gizmo_state.cursor = minalg::float2(position.x, position.y);
        auto deltaCursorMotion = gizmo_state.cursor - lastCursor;
        if (mr)
        {
            cam.yaw -= deltaCursorMotion.x * 0.01f;
            cam.pitch -= deltaCursorMotion.y * 0.01f;
        }
        lastCursor = gizmo_state.cursor;
    };

    rigid_transform xform_a;
    xform_a.position = { -2, 0, 0 };

    rigid_transform xform_a_last;
   
    rigid_transform xform_b;
    xform_b.position = { +2, 0, 0 };

    auto t0 = std::chrono::high_resolution_clock::now();
    while (!win->should_close())
    {
        glfwPollEvents();

        auto t1 = std::chrono::high_resolution_clock::now();
        float timestep = std::chrono::duration<float>(t1 - t0).count();
        t0 = t1;

        if (mr)
        {
            const linalg::aliases::float4 orientation = cam.get_orientation();
            linalg::aliases::float3 move;
            if (bf) move -= qzdir(orientation);
            if (bl) move -= qxdir(orientation);
            if (bb) move += qzdir(orientation);
            if (br) move += qxdir(orientation);
            if (length2(move) > 0) cam.position += normalize(move) * (timestep * 10);
        }

        glViewport(0, 0, windowSize.x, windowSize.y);

        glEnable(GL_CULL_FACE);
        glCullFace(GL_BACK);

        glEnable(GL_DEPTH_TEST);
        glEnable(GL_BLEND);
        glBlendFunc(GL_SRC_ALPHA, GL_ONE_MINUS_SRC_ALPHA);
        glClearColor(0.425f, 0.425f, 0.425f, 1.0f);
        glClear(GL_COLOR_BUFFER_BIT | GL_DEPTH_BUFFER_BIT);

        auto cameraOrientation = cam.get_orientation();

        // Gizmo input interaction state populated via win->on_input(...) callback above. Update app parameters: 
        gizmo_state.viewport_size = minalg::float2(windowSize.x, windowSize.y);
        gizmo_state.cam.near_clip = cam.near_clip;
        gizmo_state.cam.far_clip = cam.far_clip;
        gizmo_state.cam.yfov = cam.yfov;
        gizmo_state.cam.position = minalg::float3(cam.position.x, cam.position.y, cam.position.z);
        gizmo_state.cam.orientation = minalg::float4(cameraOrientation.x, cameraOrientation.y, cameraOrientation.z, cameraOrientation.w);
        //gizmo_state.screenspace_scale = 80.f; // optional flag to draw the gizmos at a constant screen-space scale
  
<<<<<<< HEAD
        //glDisable(GL_CULL_FACE);
        auto teapotModelMatrix_a = reinterpret_cast<const linalg::aliases::float4x4 &>(xform_a.matrix());
        draw_lit_mesh(litShader, teapotMesh, cam.position, cam.get_viewproj_matrix((float)windowSize.x / (float)windowSize.y), teapotModelMatrix_a);

        //auto teapotModelMatrix_b = reinterpret_cast<const linalg::aliases::float4x4 &>(xform_b.matrix());
        //draw_lit_mesh(litShader, teapotMesh, cam.position, cam.get_viewproj_matrix((float)windowSize.x / (float)windowSize.y), teapotModelMatrix_b);
=======
        glDisable(GL_CULL_FACE);
        auto teapotModelMatrix_a_tmp = xform_a.matrix();
        auto teapotModelMatrix_a = reinterpret_cast<const linalg::aliases::float4x4 &>(teapotModelMatrix_a_tmp);
        draw_lit_mesh(litShader, teapotMesh, cam.position, cam.get_viewproj_matrix((float)windowSize.x / (float)windowSize.y), teapotModelMatrix_a);

        auto teapotModelMatrix_b_tmp = xform_b.matrix();
        auto teapotModelMatrix_b = reinterpret_cast<const linalg::aliases::float4x4 &>(teapotModelMatrix_b_tmp);
        draw_lit_mesh(litShader, teapotMesh, cam.position, cam.get_viewproj_matrix((float)windowSize.x / (float)windowSize.y), teapotModelMatrix_b);
>>>>>>> 3a093f2a

        glClear(GL_DEPTH_BUFFER_BIT);

        gizmo_ctx.update(gizmo_state);

        if (transform_gizmo("first-example-gizmo", gizmo_ctx, xform_a))
        {
            //std::cout << get_local_time_ns() << " - " << "First Gizmo Hovered..." << std::endl;
            //if (xform_a != xform_a_last) std::cout << get_local_time_ns() << " - " << "First Gizmo Changed..." << std::endl;
            xform_a_last = xform_a;
        }

        //transform_gizmo("second-example-gizmo", gizmo_ctx, xform_b);
        gizmo_ctx.draw();

        gl_check_error(__FILE__, __LINE__);

        win->swap_buffers();
    }
    return EXIT_SUCCESS;
}<|MERGE_RESOLUTION|>--- conflicted
+++ resolved
@@ -268,24 +268,12 @@
         gizmo_state.cam.orientation = minalg::float4(cameraOrientation.x, cameraOrientation.y, cameraOrientation.z, cameraOrientation.w);
         //gizmo_state.screenspace_scale = 80.f; // optional flag to draw the gizmos at a constant screen-space scale
   
-<<<<<<< HEAD
         //glDisable(GL_CULL_FACE);
         auto teapotModelMatrix_a = reinterpret_cast<const linalg::aliases::float4x4 &>(xform_a.matrix());
         draw_lit_mesh(litShader, teapotMesh, cam.position, cam.get_viewproj_matrix((float)windowSize.x / (float)windowSize.y), teapotModelMatrix_a);
 
         //auto teapotModelMatrix_b = reinterpret_cast<const linalg::aliases::float4x4 &>(xform_b.matrix());
         //draw_lit_mesh(litShader, teapotMesh, cam.position, cam.get_viewproj_matrix((float)windowSize.x / (float)windowSize.y), teapotModelMatrix_b);
-=======
-        glDisable(GL_CULL_FACE);
-        auto teapotModelMatrix_a_tmp = xform_a.matrix();
-        auto teapotModelMatrix_a = reinterpret_cast<const linalg::aliases::float4x4 &>(teapotModelMatrix_a_tmp);
-        draw_lit_mesh(litShader, teapotMesh, cam.position, cam.get_viewproj_matrix((float)windowSize.x / (float)windowSize.y), teapotModelMatrix_a);
-
-        auto teapotModelMatrix_b_tmp = xform_b.matrix();
-        auto teapotModelMatrix_b = reinterpret_cast<const linalg::aliases::float4x4 &>(teapotModelMatrix_b_tmp);
-        draw_lit_mesh(litShader, teapotMesh, cam.position, cam.get_viewproj_matrix((float)windowSize.x / (float)windowSize.y), teapotModelMatrix_b);
->>>>>>> 3a093f2a
-
         glClear(GL_DEPTH_BUFFER_BIT);
 
         gizmo_ctx.update(gizmo_state);
